--- conflicted
+++ resolved
@@ -131,8 +131,4 @@
 # Intellij IDEA
 .idea/
 *.iml
-<<<<<<< HEAD
-/.DS_Store
-=======
-.DS_Store
->>>>>>> 307c1725
+.DS_Store